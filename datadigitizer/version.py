r"""
Version module.

Copyright (C) 2020-2021 Milan Skocic.

This program is free software: you can redistribute it and/or modify
it under the terms of the GNU General Public License as published by
the Free Software Foundation, either version 3 of the License, or
(at your option) any later version.

This program is distributed in the hope that it will be useful,
but WITHOUT ANY WARRANTY; without even the implied warranty of
MERCHANTABILITY or FITNESS FOR A PARTICULAR PURPOSE.  See the
GNU General Public License for more details.

You should have received a copy of the GNU General Public License
along with this program.  If not, see <https://www.gnu.org/licenses/>.

Author: Milan Skocic <milan.skocic@gmail.com>
"""
__all__ = ['__package_name__',
           '__version__',
           '__author__',
           '__author_email__',
           '__maintainer__',
           '__maintainer_email__',
           '__copyright__',
           '__license__']

__package_name__ = "datadigitizer"
<<<<<<< HEAD
__version__ = "1.0.x"
=======
__version__ = "x.y.z"
>>>>>>> 86b3e69d
__author__ = "Milan Skocic"
__author_email__ = "milan.skocic@gmail.com"
__maintainer__ = __author__
__maintainer_email__ = __author_email__
__copyright__ = 'Copyright (C) 2020-2021 ' + __author__
__license__ = 'GNU General Public License v3 (GPLv3)'<|MERGE_RESOLUTION|>--- conflicted
+++ resolved
@@ -28,11 +28,7 @@
            '__license__']
 
 __package_name__ = "datadigitizer"
-<<<<<<< HEAD
-__version__ = "1.0.x"
-=======
 __version__ = "x.y.z"
->>>>>>> 86b3e69d
 __author__ = "Milan Skocic"
 __author_email__ = "milan.skocic@gmail.com"
 __maintainer__ = __author__
